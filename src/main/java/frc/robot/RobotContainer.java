--- conflicted
+++ resolved
@@ -11,11 +11,7 @@
 import edu.wpi.first.math.trajectory.TrapezoidProfile;
 import edu.wpi.first.units.measure.LinearVelocity;
 import edu.wpi.first.wpilibj2.command.Command;
-<<<<<<< HEAD
-=======
 import edu.wpi.first.wpilibj2.command.Commands;
-import edu.wpi.first.wpilibj2.command.button.CommandXboxController;
->>>>>>> c71147d0
 import edu.wpi.first.wpilibj2.command.sysid.SysIdRoutine;
 import edu.wpi.first.wpilibj2.command.sysid.SysIdRoutine.Direction;
 import frc.robot.commands.DriveCommands;
@@ -163,14 +159,9 @@
                     point.withModuleDirection(
                         new Rotation2d(-joystick.getLeftY(), -joystick.getLeftX()))));
 
-<<<<<<< HEAD
-    // Custom Swerve Request that use PathPlanner Setpoint Generator. You will need to tune
-    // PP_CONFIG first
-=======
     // Custom Swerve Request that use PathPlanner Setpoint Generator. Tuning NEEDED. Instructions
     // can be found here
     // https://hemlock5712.github.io/Swerve-Setup/talonfx-swerve-tuning.html
->>>>>>> c71147d0
     SwerveSetpointGen setpointGen =
         new SwerveSetpointGen(
                 drivetrain.getChassisSpeeds(),
