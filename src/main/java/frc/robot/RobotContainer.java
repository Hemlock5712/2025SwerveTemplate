package frc.robot;

import com.ctre.phoenix6.swerve.SwerveModule.DriveRequestType;
import com.ctre.phoenix6.swerve.SwerveRequest;
import com.pathplanner.lib.auto.AutoBuilder;
import edu.wpi.first.math.geometry.Rotation2d;
import edu.wpi.first.math.geometry.Rotation3d;
import edu.wpi.first.math.geometry.Transform3d;
import edu.wpi.first.math.geometry.Translation3d;
import edu.wpi.first.math.trajectory.TrapezoidProfile;
import edu.wpi.first.units.measure.LinearVelocity;
import edu.wpi.first.wpilibj2.command.Command;
import edu.wpi.first.wpilibj2.command.button.CommandXboxController;
import edu.wpi.first.wpilibj2.command.sysid.SysIdRoutine;
import edu.wpi.first.wpilibj2.command.sysid.SysIdRoutine.Direction;
import frc.robot.commands.DriveCommands;
import frc.robot.generated.TunerConstants;
import frc.robot.subsystems.drive.Drive;
import frc.robot.subsystems.drive.DriveIO;
import frc.robot.subsystems.drive.DriveIOCTRE;
import frc.robot.subsystems.drive.module.ModuleIO;
import frc.robot.subsystems.drive.module.ModuleIOCTRE;
<<<<<<< HEAD
import frc.robot.subsystems.drive.requests.ProfiledFieldCentricFacingAngle;
import frc.robot.subsystems.drive.requests.SwerveSetpointGen;
=======
import frc.robot.subsystems.drive.requests.GamePieceTrackDrive;
>>>>>>> 8b842ad1
import frc.robot.subsystems.vision.Vision;
import frc.robot.subsystems.vision.VisionIO;
import frc.robot.subsystems.vision.VisionIOLimelight;
import frc.robot.subsystems.vision.VisionIOPhotonVisionSIM;
import org.littletonrobotics.junction.networktables.LoggedDashboardChooser;

public class RobotContainer {
  private LinearVelocity MaxSpeed = TunerConstants.kSpeedAt12Volts;
  private final CommandXboxController joystick = new CommandXboxController(0);

  private final LoggedDashboardChooser<Command> autoChooser;

  public final Drive drivetrain;
<<<<<<< HEAD
  // CTRE Default Drive Request
  private final SwerveRequest.FieldCentric drive =
      new SwerveRequest.FieldCentric()
          .withDeadband(MaxSpeed.times(0.1))
          .withRotationalDeadband(Constants.MaxAngularRate.times(0.1)) // Add a 10% deadband
          .withDriveRequestType(DriveRequestType.OpenLoopVoltage);
=======
  private final GamePieceTrackDrive drive;
  //   private final SwerveSetpointGen drive;
  // private final ProfiledFieldCentricFacingAngle drive;
>>>>>>> 8b842ad1

  /* Setting up bindings for necessary control of the swerve drive platform */
  private final SwerveRequest.SwerveDriveBrake brake = new SwerveRequest.SwerveDriveBrake();
  private final SwerveRequest.PointWheelsAt point = new SwerveRequest.PointWheelsAt();

  public RobotContainer() {
    DriveIOCTRE currentDriveTrain = TunerConstants.createDrivetrain();
    switch (Constants.currentMode) {
      case REAL:
        // Real robot, instantiate hardware IO implementations
        drivetrain =
            new Drive(
                currentDriveTrain,
                new ModuleIOCTRE(currentDriveTrain.getModule(0)),
                new ModuleIOCTRE(currentDriveTrain.getModule(1)),
                new ModuleIOCTRE(currentDriveTrain.getModule(2)),
                new ModuleIOCTRE(currentDriveTrain.getModule(3)));

        new Vision(
            drivetrain::addVisionData,
            new VisionIOLimelight("limelight-fl", drivetrain::getVisionParameters),
            new VisionIOLimelight("limelight-fr", drivetrain::getVisionParameters),
            new VisionIOLimelight("limelight-bl", drivetrain::getVisionParameters),
            new VisionIOLimelight("limelight-br", drivetrain::getVisionParameters));
        break;

      case SIM:
        // Sim robot, instantiate physics sim IO implementations
        drivetrain =
            new Drive(
                currentDriveTrain,
                new ModuleIOCTRE(currentDriveTrain.getModule(0)),
                new ModuleIOCTRE(currentDriveTrain.getModule(1)),
                new ModuleIOCTRE(currentDriveTrain.getModule(2)),
                new ModuleIOCTRE(currentDriveTrain.getModule(3)));

        new Vision(
            drivetrain::addVisionData,
            new VisionIOPhotonVisionSIM(
                "Front Camera",
                new Transform3d(
                    new Translation3d(0.2, 0.0, 0.8),
                    new Rotation3d(0, Math.toRadians(20), Math.toRadians(0))),
                drivetrain::getVisionParameters),
            new VisionIOPhotonVisionSIM(
                "Back Camera",
                new Transform3d(
                    new Translation3d(-0.2, 0.0, 0.8),
                    new Rotation3d(0, Math.toRadians(20), Math.toRadians(180))),
                drivetrain::getVisionParameters),
            new VisionIOPhotonVisionSIM(
                "Left Camera",
                new Transform3d(
                    new Translation3d(0.0, 0.2, 0.8),
                    new Rotation3d(0, Math.toRadians(20), Math.toRadians(90))),
                drivetrain::getVisionParameters),
            new VisionIOPhotonVisionSIM(
                "Right Camera",
                new Transform3d(
                    new Translation3d(0.0, -0.2, 0.8),
                    new Rotation3d(0, Math.toRadians(20), Math.toRadians(-90))),
                drivetrain::getVisionParameters));
        break;

      default:
        // Replayed robot, disable IO implementations
        drivetrain =
            new Drive(
                new DriveIO() {},
                new ModuleIO() {},
                new ModuleIO() {},
                new ModuleIO() {},
                new ModuleIO() {});

        new Vision(
            drivetrain::addVisionData,
            new VisionIO() {},
            new VisionIO() {},
            new VisionIO() {},
            new VisionIO() {});
        break;
    }

<<<<<<< HEAD
=======
    // Default CTRE Swerve Drive Code
    // drive =
    //     new SwerveRequest.FieldCentric()
    //         .withDeadband(MaxSpeed.times(0.1))
    //         .withRotationalDeadband(Constants.MaxAngularRate.times(0.1)) // Add a 10% deadband
    //         .withDriveRequestType(
    //             DriveRequestType.OpenLoopVoltage); // Use open-loop control for drive motors

    // Custom Swerve Request that use PathPlanner Setpoint Generator. You will need to tune
    // PP_CONFIG for this
    // drive =
    //     new SwerveSetpointGen(drivetrain.getChassisSpeeds(), drivetrain.getModuleStates())
    //         .withDeadband(MaxSpeed.times(0.1))
    //         .withRotationalDeadband(Constants.MaxAngularRate.times(0.1))
    //         .withDriveRequestType(DriveRequestType.OpenLoopVoltage);

    // If you use this you will need to disable the right joystick
    //   drive =
    //       new ProfiledFieldCentricFacingAngle(
    //               new TrapezoidProfile.Constraints(
    //                   Constants.MaxAngularRate.baseUnitMagnitude(),
    //                   Constants.MaxAngularRate.div(0.25).baseUnitMagnitude()))
    //           .withDeadband(MaxSpeed.times(0.1))
    //           .withTargetDirection(Rotation2d.fromDegrees(45))
    //           .withRotationalDeadband(
    //               Constants.MaxAngularRate.times(0.1).baseUnitMagnitude()) // Add a 10% deadband
    //           .withDriveRequestType(DriveRequestType.OpenLoopVoltage);

    drive =
        new GamePieceTrackDrive(drivetrain.getChassisSpeeds(), drivetrain.getModuleStates())
            .withDeadband(MaxSpeed.times(0.1))
            .withRotationalDeadband(Constants.MaxAngularRate.times(0.1))
            .withDriveRequestType(DriveRequestType.OpenLoopVoltage);

>>>>>>> 8b842ad1
    // Set up auto routines
    autoChooser = new LoggedDashboardChooser<>("Auto Choices", AutoBuilder.buildAutoChooser());

    // Set up SysId routines
    autoChooser.addOption(
        "Drive SysId (Quasistatic Forward)",
        drivetrain.sysIdQuasistatic(SysIdRoutine.Direction.kForward));
    autoChooser.addOption(
        "Drive SysId (Quasistatic Reverse)",
        drivetrain.sysIdQuasistatic(SysIdRoutine.Direction.kReverse));
    autoChooser.addOption(
        "Drive SysId (Dynamic Forward)", drivetrain.sysIdDynamic(SysIdRoutine.Direction.kForward));
    autoChooser.addOption(
        "Drive SysId (Dynamic Reverse)", drivetrain.sysIdDynamic(SysIdRoutine.Direction.kReverse));
    autoChooser.addOption(
        "Drive Wheel Radius Characterization",
        DriveCommands.wheelRadiusCharacterization(drivetrain));
    configureBindings();
  }

  private void configureBindings() {
    // Note that X is defined as forward according to WPILib convention,
    // and Y is defined as to the left according to WPILib convention.
    drivetrain.setDefaultCommand(
        // Drivetrain will execute this command periodically
        drivetrain.applyRequest(
            () ->
                drive
                    .withVelocityX(
                        MaxSpeed.times(
                            -joystick.getLeftY())) // Drive forward with negative Y (forward)
                    .withVelocityY(
                        MaxSpeed.times(-joystick.getLeftX())) // Drive left with negative X (left)
<<<<<<< HEAD
                    .withRotationalRate(
                        Constants.MaxAngularRate.times(
                            -joystick
                                .getRightX())))); // Drive counterclockwise with negative X (left)
=======
                    .withRotationalRate(Constants.MaxAngularRate.times(-joystick.getRightX()))
                    .withPose(
                        drivetrain.getPose()))); // Drive counterclockwise with negative X (left)
    // .withRotation(drivetrain.getRotation())));
>>>>>>> 8b842ad1

    joystick.a().whileTrue(drivetrain.applyRequest(() -> brake));
    joystick
        .b()
        .whileTrue(
            drivetrain.applyRequest(
                () ->
                    point.withModuleDirection(
                        new Rotation2d(-joystick.getLeftY(), -joystick.getLeftX()))));

    // Custom Swerve Request that use PathPlanner Setpoint Generator. You will need to tune PP_CONFIG first
    SwerveSetpointGen setpointGen =
        new SwerveSetpointGen(
                drivetrain.getChassisSpeeds(),
                drivetrain.getModuleStates(),
                drivetrain::getRotation)
            .withDeadband(MaxSpeed.times(0.1))
            .withRotationalDeadband(Constants.MaxAngularRate.times(0.1))
            .withDriveRequestType(DriveRequestType.OpenLoopVoltage);
    joystick
        .x()
        .whileTrue(
            drivetrain.applyRequest(
                () ->
                    setpointGen
                        .withVelocityX(
                            MaxSpeed.times(
                                -joystick.getLeftY())) // Drive forward with negative Y (forward)
                        .withVelocityY(MaxSpeed.times(-joystick.getLeftX()))
                        .withRotationalRate(Constants.MaxAngularRate.times(-joystick.getRightX()))
                        .withOperatorForwardDirection(drivetrain.getOperatorForwardDirection())));

    // Custom Swerve Request that use ProfiledFieldCentricFacingAngle. Allows you to face specific direction while driving
    ProfiledFieldCentricFacingAngle driveFacingAngle =
        new ProfiledFieldCentricFacingAngle(
                new TrapezoidProfile.Constraints(
                    Constants.MaxAngularRate.baseUnitMagnitude(),
                    Constants.MaxAngularRate.div(0.25).baseUnitMagnitude()))
            .withDeadband(MaxSpeed.times(0.1))
            .withDriveRequestType(DriveRequestType.OpenLoopVoltage);
            //Set PID for ProfiledFieldCentricFacingAngle
    driveFacingAngle.HeadingController.setPID(7, 0, 0);
    joystick
        .y()
        .whileTrue(
            drivetrain
                .runOnce(() -> driveFacingAngle.resetProfile(drivetrain.getRotation()))
                .andThen(
                    drivetrain.applyRequest(
                        () ->
                            driveFacingAngle
                                .withVelocityX(
                                    MaxSpeed.times(
                                        -joystick
                                            .getLeftY())) // Drive forward with negative Y (forward)
                                .withVelocityY(MaxSpeed.times(-joystick.getLeftX()))
                                .withTargetDirection(
                                    new Rotation2d(
                                        -joystick.getRightY(), -joystick.getRightX())))));

    // Run SysId routines when holding back/start and X/Y.
    // Note that each routine should be run exactly once in a single log.
    joystick.back().and(joystick.y()).whileTrue(drivetrain.sysIdDynamic(Direction.kForward));
    joystick.back().and(joystick.x()).whileTrue(drivetrain.sysIdDynamic(Direction.kReverse));
    joystick.start().and(joystick.y()).whileTrue(drivetrain.sysIdQuasistatic(Direction.kForward));
    joystick.start().and(joystick.x()).whileTrue(drivetrain.sysIdQuasistatic(Direction.kReverse));

    // reset the field-centric heading on left bumper press
    // joystick.leftBumper().onTrue(drivetrain.runOnce(drivetrain::seedFieldCentric));
  }

  public Command getAutonomousCommand() {
    return autoChooser.get();
  }
}<|MERGE_RESOLUTION|>--- conflicted
+++ resolved
@@ -20,12 +20,10 @@
 import frc.robot.subsystems.drive.DriveIOCTRE;
 import frc.robot.subsystems.drive.module.ModuleIO;
 import frc.robot.subsystems.drive.module.ModuleIOCTRE;
-<<<<<<< HEAD
+import frc.robot.subsystems.drive.requests.GamePieceTrackDrive;
 import frc.robot.subsystems.drive.requests.ProfiledFieldCentricFacingAngle;
 import frc.robot.subsystems.drive.requests.SwerveSetpointGen;
-=======
-import frc.robot.subsystems.drive.requests.GamePieceTrackDrive;
->>>>>>> 8b842ad1
+
 import frc.robot.subsystems.vision.Vision;
 import frc.robot.subsystems.vision.VisionIO;
 import frc.robot.subsystems.vision.VisionIOLimelight;
@@ -39,18 +37,13 @@
   private final LoggedDashboardChooser<Command> autoChooser;
 
   public final Drive drivetrain;
-<<<<<<< HEAD
+  
   // CTRE Default Drive Request
   private final SwerveRequest.FieldCentric drive =
       new SwerveRequest.FieldCentric()
           .withDeadband(MaxSpeed.times(0.1))
           .withRotationalDeadband(Constants.MaxAngularRate.times(0.1)) // Add a 10% deadband
           .withDriveRequestType(DriveRequestType.OpenLoopVoltage);
-=======
-  private final GamePieceTrackDrive drive;
-  //   private final SwerveSetpointGen drive;
-  // private final ProfiledFieldCentricFacingAngle drive;
->>>>>>> 8b842ad1
 
   /* Setting up bindings for necessary control of the swerve drive platform */
   private final SwerveRequest.SwerveDriveBrake brake = new SwerveRequest.SwerveDriveBrake();
@@ -134,43 +127,6 @@
         break;
     }
 
-<<<<<<< HEAD
-=======
-    // Default CTRE Swerve Drive Code
-    // drive =
-    //     new SwerveRequest.FieldCentric()
-    //         .withDeadband(MaxSpeed.times(0.1))
-    //         .withRotationalDeadband(Constants.MaxAngularRate.times(0.1)) // Add a 10% deadband
-    //         .withDriveRequestType(
-    //             DriveRequestType.OpenLoopVoltage); // Use open-loop control for drive motors
-
-    // Custom Swerve Request that use PathPlanner Setpoint Generator. You will need to tune
-    // PP_CONFIG for this
-    // drive =
-    //     new SwerveSetpointGen(drivetrain.getChassisSpeeds(), drivetrain.getModuleStates())
-    //         .withDeadband(MaxSpeed.times(0.1))
-    //         .withRotationalDeadband(Constants.MaxAngularRate.times(0.1))
-    //         .withDriveRequestType(DriveRequestType.OpenLoopVoltage);
-
-    // If you use this you will need to disable the right joystick
-    //   drive =
-    //       new ProfiledFieldCentricFacingAngle(
-    //               new TrapezoidProfile.Constraints(
-    //                   Constants.MaxAngularRate.baseUnitMagnitude(),
-    //                   Constants.MaxAngularRate.div(0.25).baseUnitMagnitude()))
-    //           .withDeadband(MaxSpeed.times(0.1))
-    //           .withTargetDirection(Rotation2d.fromDegrees(45))
-    //           .withRotationalDeadband(
-    //               Constants.MaxAngularRate.times(0.1).baseUnitMagnitude()) // Add a 10% deadband
-    //           .withDriveRequestType(DriveRequestType.OpenLoopVoltage);
-
-    drive =
-        new GamePieceTrackDrive(drivetrain.getChassisSpeeds(), drivetrain.getModuleStates())
-            .withDeadband(MaxSpeed.times(0.1))
-            .withRotationalDeadband(Constants.MaxAngularRate.times(0.1))
-            .withDriveRequestType(DriveRequestType.OpenLoopVoltage);
-
->>>>>>> 8b842ad1
     // Set up auto routines
     autoChooser = new LoggedDashboardChooser<>("Auto Choices", AutoBuilder.buildAutoChooser());
 
@@ -204,17 +160,10 @@
                             -joystick.getLeftY())) // Drive forward with negative Y (forward)
                     .withVelocityY(
                         MaxSpeed.times(-joystick.getLeftX())) // Drive left with negative X (left)
-<<<<<<< HEAD
                     .withRotationalRate(
                         Constants.MaxAngularRate.times(
                             -joystick
                                 .getRightX())))); // Drive counterclockwise with negative X (left)
-=======
-                    .withRotationalRate(Constants.MaxAngularRate.times(-joystick.getRightX()))
-                    .withPose(
-                        drivetrain.getPose()))); // Drive counterclockwise with negative X (left)
-    // .withRotation(drivetrain.getRotation())));
->>>>>>> 8b842ad1
 
     joystick.a().whileTrue(drivetrain.applyRequest(() -> brake));
     joystick
