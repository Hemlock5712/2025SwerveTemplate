package frc.robot.subsystems.drive;

import static edu.wpi.first.units.Units.*;

import com.ctre.phoenix6.swerve.SwerveRequest;
import com.pathplanner.lib.auto.AutoBuilder;
import com.pathplanner.lib.config.PIDConstants;
import com.pathplanner.lib.controllers.PPHolonomicDriveController;
import edu.wpi.first.math.Matrix;
import edu.wpi.first.math.estimator.SwerveDrivePoseEstimator;
import edu.wpi.first.math.geometry.Pose2d;
import edu.wpi.first.math.geometry.Rotation2d;
import edu.wpi.first.math.kinematics.ChassisSpeeds;
import edu.wpi.first.math.kinematics.SwerveDriveKinematics;
import edu.wpi.first.math.kinematics.SwerveModulePosition;
import edu.wpi.first.math.kinematics.SwerveModuleState;
import edu.wpi.first.math.numbers.N1;
import edu.wpi.first.math.numbers.N3;
import edu.wpi.first.units.measure.Angle;
import edu.wpi.first.units.measure.AngularVelocity;
import edu.wpi.first.wpilibj.Alert;
import edu.wpi.first.wpilibj.Alert.AlertType;
import edu.wpi.first.wpilibj.DriverStation;
import edu.wpi.first.wpilibj.DriverStation.Alliance;
import edu.wpi.first.wpilibj2.command.Command;
import edu.wpi.first.wpilibj2.command.SubsystemBase;
import edu.wpi.first.wpilibj2.command.button.Trigger;
import edu.wpi.first.wpilibj2.command.sysid.SysIdRoutine;
import frc.robot.Constants;
import frc.robot.Constants.Mode;
import frc.robot.subsystems.vision.VisionUtil.VisionMeasurement;
import java.util.List;
import java.util.function.Supplier;
import org.littletonrobotics.junction.AutoLogOutput;
import org.littletonrobotics.junction.Logger;

/**
 * Class that extends the Phoenix 6 SwerveDrivetrain class and implements Subsystem so it can easily
 * be used in command-based projects.
 */
public class Drive extends SubsystemBase {
  private final DriveIO io;
  private final DriveIOInputsAutoLogged inputs;
  private final ModuleIOInputsAutoLogged[] modules =
      new ModuleIOInputsAutoLogged[] {
        new ModuleIOInputsAutoLogged(),
        new ModuleIOInputsAutoLogged(),
        new ModuleIOInputsAutoLogged(),
        new ModuleIOInputsAutoLogged()
      };

  private final SwerveDriveKinematics kinematics =
      new SwerveDriveKinematics(Constants.SWERVE_MODULE_OFFSETS);
  private SwerveDrivePoseEstimator poseEstimator = null;
  private Trigger estimatorTrigger =
      new Trigger(() -> poseEstimator != null).and(() -> Constants.currentMode == Mode.REPLAY);
  private SwerveModulePosition[] currentPositions =
      new SwerveModulePosition[] {
        new SwerveModulePosition(),
        new SwerveModulePosition(),
        new SwerveModulePosition(),
        new SwerveModulePosition()
      };

  private Alert[] driveDisconnectedAlert;
  private Alert[] turnDisconnectedAlert;
  private Alert[] turnEncoderDisconnectedAlert;

  private final Alert gyroDisconnectedAlert;

  /* Blue alliance sees forward as 0 degrees (toward red alliance wall) */
  private static final Rotation2d kBlueAlliancePerspectiveRotation = Rotation2d.kZero;
  /* Red alliance sees forward as 180 degrees (toward blue alliance wall) */
  private static final Rotation2d kRedAlliancePerspectiveRotation = Rotation2d.k180deg;
  /* Keep track if we've ever applied the operator perspective before or not */
  private boolean m_hasAppliedOperatorPerspective = false;

  /** Swerve request to apply during robot-centric path following */
  private final SwerveRequest.ApplyRobotSpeeds m_pathApplyRobotSpeeds =
      new SwerveRequest.ApplyRobotSpeeds();

  /* Swerve request to apply when braking */
  private final SwerveRequest.SwerveDriveBrake brakeRequest = new SwerveRequest.SwerveDriveBrake();

  /* Swerve requests to apply during SysId characterization */
  private final SwerveRequest.SysIdSwerveTranslation m_translationCharacterization =
      new SwerveRequest.SysIdSwerveTranslation();
  private final SwerveRequest.SysIdSwerveSteerGains m_steerCharacterization =
      new SwerveRequest.SysIdSwerveSteerGains();
  private final SwerveRequest.SysIdSwerveRotation m_rotationCharacterization =
      new SwerveRequest.SysIdSwerveRotation();

  /* SysId routine for characterizing translation. This is used to find PID gains for the drive motors. */
  private final SysIdRoutine m_sysIdRoutineTranslation =
      new SysIdRoutine(
          new SysIdRoutine.Config(
              null, // Use default ramp rate (1 V/s)
              Volts.of(4), // Reduce dynamic step voltage to 4 V to prevent brownout
              null, // Use default timeout (10 s)
              // Log state with Logger class
              state -> Logger.recordOutput("SysIdTranslation_State", state.toString())),
          new SysIdRoutine.Mechanism(
              output -> setControl(m_translationCharacterization.withVolts(output)), null, this));

  /* SysId routine for characterizing steer. This is used to find PID gains for the steer motors. */
  private final SysIdRoutine m_sysIdRoutineSteer =
      new SysIdRoutine(
          new SysIdRoutine.Config(
              null, // Use default ramp rate (1 V/s)
              Volts.of(7), // Use dynamic voltage of 7 V
              null, // Use default timeout (10 s)
              // Log state with Logger class
              state -> Logger.recordOutput("SysIdSteer_State", state.toString())),
          new SysIdRoutine.Mechanism(
              volts -> setControl(m_steerCharacterization.withVolts(volts)), null, this));

  /*
   * SysId routine for characterizing rotation.
   * This is used to find PID gains for the FieldCentricFacingAngle HeadingController.
   * See the documentation of SwerveRequest.SysIdSwerveRotation for info on importing the log to SysId.
   */
  private final SysIdRoutine m_sysIdRoutineRotation =
      new SysIdRoutine(
          new SysIdRoutine.Config(
              /* This is in radians per second squared, but SysId only supports "volts per second" */
              Volts.of(Math.PI / 6).per(Second),
              /* This is in radians per second, but SysId only supports "volts" */
              Volts.of(Math.PI),
              null, // Use default timeout (10 s)
              // Log state with Logger class
              state -> Logger.recordOutput("SysIdRotation_State", state.toString())),
          new SysIdRoutine.Mechanism(
              output -> {
                /* output is actually radians per second, but SysId only supports "volts" */
                setControl(m_rotationCharacterization.withRotationalRate(output.in(Volts)));
                /* also log the requested output for SysId */
                Logger.recordOutput("Rotational_Rate", output.in(Volts));
              },
              null,
              this));

  /* The SysId routine to test */
  private SysIdRoutine m_sysIdRoutineToApply = m_sysIdRoutineTranslation;

  public Drive(DriveIO io) {

    this.io = io;
    inputs = new DriveIOInputsAutoLogged();

<<<<<<< HEAD
    modules[0] = new Module(flModuleIO, 0);
    modules[1] = new Module(frModuleIO, 1);
    modules[2] = new Module(blModuleIO, 2);
    modules[3] = new Module(brModuleIO, 3);

    gyroDisconnectedAlert = new Alert("Gyro Disconnected", AlertType.kError);

=======
    configureAlerts();
>>>>>>> c71147d0
    configureAutoBuilder();
  }

  private void configureAlerts() {
    for (int i = 0; i < modules.length; i++) {
      driveDisconnectedAlert[i] =
          new Alert(
              "Disconnected drive motor on module " + Integer.toString(i) + ".", AlertType.kError);
      turnDisconnectedAlert[i] =
          new Alert(
              "Disconnected turn motor on module " + Integer.toString(i) + ".", AlertType.kError);
      turnEncoderDisconnectedAlert[i] =
          new Alert(
              "Disconnected turn encoder on module " + Integer.toString(i) + ".", AlertType.kError);
    }
  }

  private void configureAutoBuilder() {
    AutoBuilder.configure(
        this::getPose, // Supplier of current robot pose
        this::resetPose, // Consumer for seeding pose against auto
        this::getChassisSpeeds, // Supplier of current robot speeds
        // Consumer of ChassisSpeeds and feedforwards to drive the robot
        (speeds, feedforwards) ->
            io.setControl(
                m_pathApplyRobotSpeeds
                    .withSpeeds(speeds)
                    .withWheelForceFeedforwardsX(feedforwards.robotRelativeForcesXNewtons())
                    .withWheelForceFeedforwardsY(feedforwards.robotRelativeForcesYNewtons())),
        new PPHolonomicDriveController(
            // PID constants for translation
            new PIDConstants(10, 0, 0),
            // PID constants for rotation
            new PIDConstants(7, 0, 0)),
        Constants.PP_CONFIG,
        // Assume the path needs to be flipped for Red vs Blue, this is normally the case
        () -> DriverStation.getAlliance().orElse(Alliance.Blue) == Alliance.Red,
        this // Subsystem for requirements
        );
  }

  /**
   * Returns a command that applies the specified control request to this swerve drivetrain.
   *
   * @param request Function returning the request to apply
   * @return Command to run
   */
  public Command applyRequest(Supplier<SwerveRequest> requestSupplier) {
    return run(() -> io.setControl(requestSupplier.get()));
  }

  public void setControl(SwerveRequest request) {
    io.setControl(request);
  }

  public Command brake() {
    return applyRequest(() -> brakeRequest);
  }

  /**
   * Runs the SysId Quasistatic test in the given direction for the routine specified by {@link
   * #m_sysIdRoutineToApply}.
   *
   * @param direction Direction of the SysId Quasistatic test
   * @return Command to run
   */
  public Command sysIdQuasistatic(SysIdRoutine.Direction direction) {
    return m_sysIdRoutineToApply.quasistatic(direction);
  }

  /**
   * Runs the SysId Dynamic test in the given direction for the routine specified by {@link
   * #m_sysIdRoutineToApply}.
   *
   * @param direction Direction of the SysId Dynamic test
   * @return Command to run
   */
  public Command sysIdDynamic(SysIdRoutine.Direction direction) {
    return m_sysIdRoutineToApply.dynamic(direction);
  }

  @Override
  public void periodic() {
    /*
     * Periodically try to apply the operator perspective.
     * If we haven't applied the operator perspective before, then we should apply it regardless of DS state.
     * This allows us to correct the perspective in case the robot code restarts mid-match.
     * Otherwise, only check and apply the operator perspective if the DS is disabled.
     * This ensures driving behavior doesn't change until an explicit disable event occurs during testing.
     */

    io.updateInputs(inputs);
    Logger.processInputs("Drive", inputs);

<<<<<<< HEAD
    gyroDisconnectedAlert.set(!inputs.gyroConnected);

    for (Module module : modules) {
      module.periodic();
=======
    io.updateModules(modules);
    for (int i = 0; i < modules.length; i++) {
      Logger.processInputs("Module" + i, modules[i]);
      driveDisconnectedAlert[i].set(!modules[i].driveConnected);
      turnDisconnectedAlert[i].set(!modules[i].turnConnected);
      turnEncoderDisconnectedAlert[i].set(!modules[i].turnEncoderConnected);
>>>>>>> c71147d0
    }

    if (!m_hasAppliedOperatorPerspective || DriverStation.isDisabled()) {
      DriverStation.getAlliance()
          .ifPresent(
              allianceColor -> {
                io.setOperatorPerspectiveForward(
                    allianceColor == Alliance.Red
                        ? kRedAlliancePerspectiveRotation
                        : kBlueAlliancePerspectiveRotation);
                m_hasAppliedOperatorPerspective = true;
              });
    }
    updateWithTime();
  }

  public void resetPose(Pose2d pose) {
    if (estimatorTrigger.getAsBoolean()) {
      poseEstimator.resetPose(pose);
    }
    io.resetPose(pose);
  }

  /** Returns the current odometry pose. */
  @AutoLogOutput(key = "Odometry/Robot")
  public Pose2d getPose() {
    if (estimatorTrigger.getAsBoolean()) {
      return poseEstimator.getEstimatedPosition();
    }
    return inputs.pose;
  }

  public Rotation2d getRotation() {
    return getPose().getRotation();
  }

  public AngularVelocity getGyroRate() {
    return inputs.gyroRate;
  }

  public Rotation2d getOperatorForwardDirection() {
    return inputs.operatorForwardDirection;
  }

  public Angle[] getDrivePositions() {
    Angle[] values = new Angle[4];
    for (int i = 0; i < 4; i++) {
      values[i] = modules[i].drivePosition;
    }
    return values;
  }

  /** Returns the module states (turn angles and drive velocities) for all of the modules. */
  @AutoLogOutput(key = "SwerveStates/Measured")
  public SwerveModuleState[] getModuleStates() {
    return inputs.moduleStates;
  }

  /** Returns the module target states (turn angles and drive velocities) for all of the modules. */
  @AutoLogOutput(key = "SwerveStates/Setpoints")
  public SwerveModuleState[] getModuleTarget() {
    return inputs.moduleTargets;
  }

  public SwerveModulePosition[] getModulePositions() {
    return inputs.modulePositions;
  }

  /** Returns the measured chassis speeds of the robot. */
  @AutoLogOutput(key = "SwerveChassisSpeeds/Measured")
  public ChassisSpeeds getChassisSpeeds() {
    return inputs.speeds;
  }

  /**
   * Return the pose at a given timestamp. If the buffer is empty return current pose.
   *
   * @param timestampSeconds The pose's timestamp. This must use WPILib timestamp.
   * @return The pose at the given timestamp (or current pose if the buffer is empty).
   */
  public Pose2d samplePoseAt(double timestampSeconds) {
    return estimatorTrigger.getAsBoolean()
        ? poseEstimator.sampleAt(timestampSeconds).orElse(getPose())
        : io.samplePoseAt(timestampSeconds).orElse(getPose());
  }

  /**
   * Adds a vision measurement to the pose estimator.
   *
   * @param visionRobotPoseMeters The measured robot pose from vision
   * @param timestampSeconds The timestamp of the measurement
   * @param visionMeasurementStdDevs Standard deviation matrix for the measurement
   */
  public void addVisionMeasurement(
      Pose2d visionRobotPoseMeters,
      double timestampSeconds,
      Matrix<N3, N1> visionMeasurementStdDevs) {
    if (estimatorTrigger.getAsBoolean()) {
      poseEstimator.addVisionMeasurement(
          visionRobotPoseMeters, timestampSeconds, visionMeasurementStdDevs);
    } else {
      io.addVisionMeasurement(visionRobotPoseMeters, timestampSeconds, visionMeasurementStdDevs);
    }
  }

  /**
   * Adds a vision measurement to the pose estimator.
   *
   * @param visionPose The pose of the robot as measured by the vision camera.
   * @param timestamp The timestamp of the vision measurement in seconds.
   */
  public void addVisionMeasurement(VisionMeasurement visionMeasurement) {
    this.addVisionMeasurement(
        visionMeasurement.poseEstimate().pose().toPose2d(),
        visionMeasurement.poseEstimate().timestampSeconds(),
        visionMeasurement.visionMeasurementStdDevs());
  }

  public void addVisionData(List<VisionMeasurement> visionData) {
    visionData.forEach(this::addVisionMeasurement);
  }

  public VisionParameters getVisionParameters() {
    return new VisionParameters(getPose(), getGyroRate());
  }

  public record VisionParameters(Pose2d robotPose, AngularVelocity gyroRate) {}

  public void updateWithTime() {
    if (Constants.currentMode != Mode.REPLAY || !inputs.odometryIsValid) {
      return;
    }

    if (!estimatorTrigger.getAsBoolean()) {
      poseEstimator =
          new SwerveDrivePoseEstimator(
              kinematics, Rotation2d.kZero, getModulePositions(), Pose2d.kZero);
    }

    for (int timeIndex = 0; timeIndex < inputs.timestamp.length; timeIndex++) {
      updateModulePositions(timeIndex);
      poseEstimator.updateWithTime(
          inputs.timestamp[timeIndex], inputs.gyroYaw[timeIndex], currentPositions);
    }
  }

  private void updateModulePositions(int timeIndex) {
    for (int moduleIndex = 0; moduleIndex < currentPositions.length; moduleIndex++) {
      currentPositions[moduleIndex].distanceMeters = inputs.drivePositions[moduleIndex][timeIndex];
      currentPositions[moduleIndex].angle = inputs.steerPositions[moduleIndex][timeIndex];
    }
  }
}<|MERGE_RESOLUTION|>--- conflicted
+++ resolved
@@ -66,7 +66,7 @@
   private Alert[] turnDisconnectedAlert;
   private Alert[] turnEncoderDisconnectedAlert;
 
-  private final Alert gyroDisconnectedAlert;
+  private Alert gyroDisconnectedAlert;
 
   /* Blue alliance sees forward as 0 degrees (toward red alliance wall) */
   private static final Rotation2d kBlueAlliancePerspectiveRotation = Rotation2d.kZero;
@@ -147,21 +147,13 @@
     this.io = io;
     inputs = new DriveIOInputsAutoLogged();
 
-<<<<<<< HEAD
-    modules[0] = new Module(flModuleIO, 0);
-    modules[1] = new Module(frModuleIO, 1);
-    modules[2] = new Module(blModuleIO, 2);
-    modules[3] = new Module(brModuleIO, 3);
-
+    configureAlerts();
+    configureAutoBuilder();
+  }
+
+  private void configureAlerts() {
     gyroDisconnectedAlert = new Alert("Gyro Disconnected", AlertType.kError);
 
-=======
-    configureAlerts();
->>>>>>> c71147d0
-    configureAutoBuilder();
-  }
-
-  private void configureAlerts() {
     for (int i = 0; i < modules.length; i++) {
       driveDisconnectedAlert[i] =
           new Alert(
@@ -251,20 +243,14 @@
 
     io.updateInputs(inputs);
     Logger.processInputs("Drive", inputs);
-
-<<<<<<< HEAD
     gyroDisconnectedAlert.set(!inputs.gyroConnected);
 
-    for (Module module : modules) {
-      module.periodic();
-=======
     io.updateModules(modules);
     for (int i = 0; i < modules.length; i++) {
       Logger.processInputs("Module" + i, modules[i]);
       driveDisconnectedAlert[i].set(!modules[i].driveConnected);
       turnDisconnectedAlert[i].set(!modules[i].turnConnected);
       turnEncoderDisconnectedAlert[i].set(!modules[i].turnEncoderConnected);
->>>>>>> c71147d0
     }
 
     if (!m_hasAppliedOperatorPerspective || DriverStation.isDisabled()) {
